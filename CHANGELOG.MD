--- conflicted
+++ resolved
@@ -1,6 +1,5 @@
 # 🔑🔒 Changelog
 
-<<<<<<< HEAD
 # 4.0 February 16th, 2023
 
 The public API has not been modified, except for the constructor of `KeyedSemaphoresCollection`
@@ -21,11 +20,10 @@
 This library still guarantees that no two threads will ever hold a lock with the same key.
 However, depending on the amount of unique keys at runtime and the `numberOfSemaphores` parameter passed to the `KeyedSemaphoresCollection`,
 it is now possible that two threads with different keys share the same underlying semaphore and have to wait for each other.
-=======
+
 # 3.3 January 25th, 2023
 
 - Handle exotic edge case where two threads could hold the same keyed semaphore simultaneously
->>>>>>> c7cbe1e3
 
 # 3.2 January 24th, 2023
 
