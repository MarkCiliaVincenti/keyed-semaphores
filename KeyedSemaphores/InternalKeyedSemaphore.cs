--- conflicted
+++ resolved
@@ -9,12 +9,8 @@
         private readonly IKeyedSemaphoresCollection<TKey> _collection;
         private readonly SemaphoreSlim _semaphoreSlim;
         private readonly CancellationTokenSource _cancellationTokenSource;
-<<<<<<< HEAD
-
-=======
         private readonly CancellationToken _cancellationToken;
         
->>>>>>> 155d553b
         private int _consumers;
 
         public TKey Key { get; }
@@ -42,27 +38,15 @@
 
         public async Task<bool> WaitAsync(TimeSpan timeout, CancellationToken cancellationToken)
         {
-<<<<<<< HEAD
-            using var cts = CancellationTokenSource.CreateLinkedTokenSource(_cancellationTokenSource.Token, cancellationToken);
-
-=======
             using var cts = CancellationTokenSource.CreateLinkedTokenSource(_cancellationToken, cancellationToken);
-            
->>>>>>> 155d553b
             return await _semaphoreSlim.WaitAsync(timeout, cts.Token);
         }
 
         public async Task WaitAsync(CancellationToken cancellationToken)
         {
-<<<<<<< HEAD
-            using var cts = CancellationTokenSource.CreateLinkedTokenSource(_cancellationTokenSource.Token, cancellationToken);
+            using var cts = CancellationTokenSource.CreateLinkedTokenSource(_cancellationToken, cancellationToken);
 
             await _semaphoreSlim.WaitAsync(cts.Token);
-=======
-            using var cts = CancellationTokenSource.CreateLinkedTokenSource(_cancellationToken, cancellationToken);
-            
-            await _semaphoreSlim.WaitAsync(cts.Token);        
->>>>>>> 155d553b
         }
 
         public void Wait()
