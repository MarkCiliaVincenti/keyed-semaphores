--- conflicted
+++ resolved
@@ -33,10 +33,6 @@
     [Benchmark(Baseline = true)]
     public async Task KeyedSemaphores()
     {
-<<<<<<< HEAD
-=======
-        var semaphores = new KeyedSemaphoresCollection<int>(initialCapacity: _taskIds.Length, estimatedConcurrencyLevel: Environment.ProcessorCount);
->>>>>>> c7cbe1e3
         var tasks = _taskIds
             .AsParallel()
             .Select(async i =>
@@ -54,10 +50,6 @@
     [Benchmark]
     public async Task AsyncKeyedLock()
     {
-<<<<<<< HEAD
-=======
-        var asyncKeyedLocker = new AsyncKeyedLocker<int>(concurrencyLevel: Environment.ProcessorCount, capacity: _taskIds.Length);
->>>>>>> c7cbe1e3
         var tasks = _taskIds
             .AsParallel()
             .Select(async i =>
@@ -71,7 +63,6 @@
 
         await Task.WhenAll(tasks);
     }
-<<<<<<< HEAD
 
     [Benchmark(Description = "AsyncKeyedLock with pooling")]
     public async Task AsyncKeyedLockPooled()
@@ -84,22 +75,15 @@
 
                 using var _ = await _asyncKeyedLockerPooled.LockAsync(key);
 
-                await Task.Yield();
+                await Task.CompletedTask;
             });
 
         await Task.WhenAll(tasks);
     }
-
-    [Benchmark]
-    public async Task StripedAsyncLock()
-    {
-=======
     
     [Benchmark]
     public async Task StripedAsyncLock()
     {
-        var stripedAsyncLock = new StripedAsyncLock<int>(Environment.ProcessorCount);
->>>>>>> c7cbe1e3
         var tasks = _taskIds
             .AsParallel()
             .Select(async i =>
